--- conflicted
+++ resolved
@@ -73,19 +73,11 @@
 
 # ## Finding a ground state
 
-<<<<<<< HEAD
 # Sunny uses the [Langevin dynamics of SU(_N_) coherent
 # states](https://arxiv.org/abs/2209.01265) to sample spin configurations
 # from the thermal equlibrium. One first constructs a
 # [`Langevin`](@ref) integrator. This requires a time step, temperature, and a
 # phenomenological damping parameter $λ$ that sets the coupling to the thermal
-=======
-# The [Langevin dynamics of SU(_N_) coherent
-# states](https://arxiv.org/abs/2209.01265) can be used to sample spin
-# configurations in thermal equlibrium. One first constructs a
-# [`Langevin`](@ref) integrator. This requires a time step, a temperature, and a
-# dimensionless parameter $λ$ that sets the magnitude of coupling to the thermal
->>>>>>> 145320b6
 # bath.
 
 Δt = 0.05/D    # Should be inversely proportional to the largest energy scale
