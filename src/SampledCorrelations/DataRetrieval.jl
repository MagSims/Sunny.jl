--- conflicted
+++ resolved
@@ -49,22 +49,9 @@
 can be passed to [`intensities_interpolated`](@ref) or
 [`intensities_binned`](@ref).
 
-<<<<<<< HEAD
-Sunny has several built-in formulas that can be selected by setting
-`contraction_mode` to one of these values:
-
-- `:perp` (default), which contracts ``𝒮^{αβ}(q,ω)`` with the dipole factor
-  ``δ_{αβ} - q_{α}q_{β}``, returning the unpolarized intensity.
-- `:trace`, which yields ``\\operatorname{tr} 𝒮(q,ω) = ∑_α 𝒮^{αα}(q,ω)``
-- `:full`, which will return all elements ``𝒮^{αβ}(𝐪,ω)`` without contraction.
-
-Additionally, there are keyword arguments providing temperature and form factor
-corrections:
-=======
     intensity_formula(sc,...; kT = Inf, formfactors = ...)
 
 There are keyword arguments providing temperature and form factor corrections:
->>>>>>> 09a28dd7
 
 - `kT`: If a temperature is provided, the intensities will be rescaled by a
     temperature- and ω-dependent classical-to-quantum factor. `kT` should be
@@ -72,29 +59,8 @@
     experimental data. If `kT` is not specified, infinite temperature (no
     correction) is assumed.
 - `formfactors`: To apply form factor corrections, provide this keyword with a
-<<<<<<< HEAD
-    vector of `FormFactor`s, one for each unique site in the unit cell. The form
-    factors will be symmetry propagated to all equivalent sites.
-
-Alternatively, a custom formula can be specifed by providing a function
-`intensity = f(q,ω,correlations)` and specifying which correlations it requires:
-
-    intensity_formula(f,sc::SampledCorrelations, required_correlations; kwargs...)
-
-The function is intended to be specified using `do` notation. For example, this
-custom formula sums the off-diagonal correlations:
-
-    required = [(:Sx,:Sy),(:Sy,:Sz),(:Sx,:Sz)]
-    intensity_formula(sc,required,return_type = ComplexF64) do k, ω, off_diagonal_correlations
-        sum(off_diagonal_correlations)
-    end
-
-If your custom formula returns a type other than `Float64`, use the
-`return_type` keyword argument to flag this.
-=======
     vector of `FormFactor`s, one for each unique site in the unit cell. The form factors
     will be symmetry propagated to all equivalent sites.
->>>>>>> 09a28dd7
 """
 function intensity_formula(f::Function,sc::SampledCorrelations,corr_ix::AbstractVector{Int64}; kT = Inf, formfactors = nothing, return_type = Float64, string_formula = "f(Q,ω,S{α,β}[ix_q,ix_ω])")
     # If temperature given, ensure it's greater than 0.0
