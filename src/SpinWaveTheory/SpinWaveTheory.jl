--- conflicted
+++ resolved
@@ -84,7 +84,6 @@
     Q_mat_N[4] = s_mat_N[1] * s_mat_N[2] + s_mat_N[2] * s_mat_N[1]
     Q_mat_N[5] = √3 * s_mat_N[3] * s_mat_N[3] - 1/√3 * S * (S+1) * I
 
-<<<<<<< HEAD
     U_mat = Matrix{ComplexF64}(undef, N, N)
 
     s̃_mat = Array{ComplexF64, 4}(undef, N, N, 3, Nₘ)
@@ -101,60 +100,6 @@
             Q̃_mat[:, :, ν, atom] = Hermitian(U_mat' * Q_mat_N[ν] * U_mat)
         end
         T̃_mat[:, :, atom] = Hermitian(U_mat' * sys.interactions_union[atom].aniso.matrep * U_mat)
-=======
-    if sys.mode == :SUN
-        s_mat_N = spin_matrices(; N)
-
-        s̃_mat = Array{ComplexF64, 4}(undef, N, N, 3, Nₘ)
-        T̃_mat = Array{ComplexF64, 3}(undef, N, N, Nₘ)
-        Q̃_mat = zeros(ComplexF64, N, N, 5, Nₘ)
-
-        U_mat = Matrix{ComplexF64}(undef, N, N)
-
-        for atom = 1:Nₘ
-            U_mat[:, 1] = sys.coherents[1, 1, 1, atom]
-            U_mat[:, 2:N] = nullspace(U_mat[:, 1]')
-            @assert isapprox(U_mat * U_mat', I) "rotation matrix from (global frame to local frame) not unitary"
-            for μ = 1:3
-                s̃_mat[:, :, μ, atom] = Hermitian(U_mat' * s_mat_N[μ] * U_mat)
-            end
-            for ν = 1:5
-                Q̃_mat[:, :, ν, atom] = Hermitian(U_mat' * Q_mat_N[ν] * U_mat)
-            end
-            T̃_mat[:, :, atom] = Hermitian(U_mat' * sys.interactions_union[atom].onsite.matrep * U_mat)
-        end
-
-    elseif sys.mode == :dipole
-        s_mat_2 = spin_matrices(N=2)
-        
-        s̃_mat = Array{ComplexF64, 4}(undef, 2, 2, 3, Nₘ)
-
-        no_single_ion = isempty(sys.interactions_union[1].onsite.matrep)
-        T̃_mat = no_single_ion ? zeros(ComplexF64, 0, 0, 0) : Array{ComplexF64, 3}(undef, 2, 2, Nₘ)
-        Q̃_mat = Array{ComplexF64, 4}(undef, 2, 2, 5, Nₘ)
-
-        U_mat_2 = Matrix{ComplexF64}(undef, 2, 2)
-        U_mat_N = Matrix{ComplexF64}(undef, N, N)
-
-        for atom = 1:Nₘ
-            θ, ϕ = dipole_to_angles(sys.dipoles[1, 1, 1, atom])
-            U_mat_N[:] = exp(-1im * ϕ * s_mat_N[3]) * exp(-1im * θ * s_mat_N[2])
-            U_mat_2[:] = exp(-1im * ϕ * s_mat_2[3]) * exp(-1im * θ * s_mat_2[2])
-            @assert isapprox(U_mat_N * U_mat_N', I) "rotation matrix from (global frame to local frame) not unitary"
-            @assert isapprox(U_mat_2 * U_mat_2', I) "rotation matrix from (global frame to local frame) not unitary"
-            for μ = 1:3
-                s̃_mat[:, :, μ, atom] = Hermitian(U_mat_2' * s_mat_2[μ] * U_mat_2)
-            end
-            for ν = 1:5
-                Q̃_mat[:, :, ν, atom] = Hermitian(U_mat_N' * Q_mat_N[ν] * U_mat_N)[1:2, 1:2]
-            end
-
-            if !no_single_ion
-                T̃_mat[:, :, atom] = Hermitian(U_mat_N' * sys.interactions_union[atom].onsite.matrep * U_mat_N)[1:2, 1:2]
-            end
-        end
-        T̃_mat[:, :, atom] = Hermitian(U_mat' * sys.interactions_union[atom].onsite.matrep * U_mat)
->>>>>>> d5076865
     end
 
     return s̃_mat, T̃_mat, Q̃_mat
@@ -162,46 +107,6 @@
 
 """
     generate_local_stevens_coefs
-<<<<<<< HEAD
-
-Compute the stevens coefficients in the local reference frame (for :dipole mode).
-"""
-function generate_local_stevens_coefs(sys :: System)
-    c′_coef = Vector{StevensExpansion}()
-    R_mat   = Vector{Mat3}()
-    Nₘ, Ns = length(sys.dipoles), sys.Ns[1] # number of magnetic atoms and dimension of Hilbert 
-    s_mat_N = spin_matrices(Ns)
-    Nₘ = length(sys.dipoles)
-    s̃_mat = Array{ComplexF64, 4}(undef, 2, 2, 3, Nₘ)
-    Nₘ = length(sys.dipoles)
-    R  = zeros(Float64, 3, 3)
-    for atom = 1:Nₘ
-        θ, ϕ = dipole_to_angles(sys.dipoles[1, 1, 1, atom])
-        # U_mat = exp(-1im*ϕ*s_mat_N[3]) * exp(-1im*θ*s_mat_N[2])
-        # SO(3) rotation that aligns the quantization axis. Important: since we will project out bosons that correspond to multipolar fluctuations,
-        # therefore we use the explicit matrix to get rid of any ambiguity
-        # Note that R * (0, 0, 1) = normalize(sys.dipoles[1,1,1,atom]))
-        R[:] = [-sin(ϕ) -cos(ϕ)*cos(θ) cos(ϕ)*sin(θ);
-                    cos(ϕ) -sin(ϕ)*cos(θ) sin(ϕ)*sin(θ);
-                    0.0     sin(θ)        cos(θ)]
-        (; c2, c4, c6) = sys.interactions_union[atom].aniso.stvexp
-        SR  = Mat3(R)
-        # In Cristian's note, S̃ = R S, so here we should pass SR'
-        push!(R_mat, SR')
-        for μ = 1:3
-            s̃_mat[:, :, μ, atom] = Hermitian(rotate_operator(s_mat_N[μ], SR))[1:2, 1:2]
-        end
-        c2′ = rotate_stevens_coefficients(c2, SR)
-        c4′ = rotate_stevens_coefficients(c4, SR)
-        c6′ = rotate_stevens_coefficients(c6, SR)
-        c′  = StevensExpansion(c2′, c4′, c6′)
-        push!(c′_coef, c′)
-    end
-    return s̃_mat, R_mat, c′_coef
-end
-
-
-=======
 
 Compute the stevens coefficients in the local reference frame (for :dipole mode).
 """
@@ -223,7 +128,9 @@
         R[:] = [-sin(ϕ) -cos(ϕ)*cos(θ) cos(ϕ)*sin(θ);
                     cos(ϕ) -sin(ϕ)*cos(θ) sin(ϕ)*sin(θ);
                     0.0     sin(θ)        cos(θ)]
+
         (; c2, c4, c6) = sys.interactions_union[atom].onsite.stvexp
+
         SR  = Mat3(R)
         # In Cristian's note, S̃ = R S, so here we should pass SR'
         push!(R_mat, SR')
@@ -240,7 +147,6 @@
 end
 
 
->>>>>>> d5076865
 function SpinWaveTheory(sys::System{N}; energy_ϵ::Float64=1e-8, energy_tol::Float64=1e-6) where N
     # Reshape into single unit cell
     cellsize_mag = cell_dimensions(sys) * diagm(collect(sys.latsize))
